--- conflicted
+++ resolved
@@ -1,10 +1,6 @@
-<<<<<<< HEAD
-﻿using System.Buffers;
+using System.Buffers;
 using System.Diagnostics;
 using Xunit.Abstractions;
-=======
-﻿using Xunit.Abstractions;
->>>>>>> 9196947b
 using Yuh.Collections.Views;
 
 namespace Yuh.Collections.Tests
@@ -109,8 +105,7 @@
             dq08.RemoveRange(4, 6);
             Assert.Equal((IEnumerable<int>)dq08, [0, 1, 2, 3, 10, 11]);
         }
-<<<<<<< HEAD
-
+      
         [Fact]
         [DebuggerNonUserCode]
         public void RemoveRangeTest_Heavy()
@@ -143,7 +138,5 @@
 
             _out.WriteLine($"Elapsed time (approx.): {elapse} [μs]");
         }
-=======
->>>>>>> 9196947b
     }
 }